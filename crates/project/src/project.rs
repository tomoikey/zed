--- conflicted
+++ resolved
@@ -2409,34 +2409,6 @@
             self.start_language_server(
                 worktree_id,
                 worktree_path.clone(),
-<<<<<<< HEAD
-=======
-                ProjectLspAdapterDelegate::new(self, cx),
-                cx,
-            ) {
-                Some(pending_server) => pending_server,
-                None => continue,
-            };
-
-            let lsp = settings::get::<ProjectSettings>(cx)
-                .lsp
-                .get(&adapter.name.0);
-            let override_options = lsp.map(|s| s.initialization_options.clone()).flatten();
-
-            let mut initialization_options = adapter.initialization_options.clone();
-            match (&mut initialization_options, override_options) {
-                (Some(initialization_options), Some(override_options)) => {
-                    merge_json_value_into(override_options, initialization_options);
-                }
-                (None, override_options) => initialization_options = override_options,
-                _ => {}
-            }
-
-            let server_id = pending_server.server_id;
-            let state = self.setup_pending_language_server(
-                initialization_options,
-                pending_server,
->>>>>>> 6ed86781
                 adapter.clone(),
                 language.clone(),
                 cx,
@@ -2461,7 +2433,7 @@
             language.clone(),
             adapter.clone(),
             worktree_path,
-            self.client.http_client(),
+            ProjectLspAdapterDelegate::new(self, cx),
             cx,
         ) {
             Some(pending_server) => pending_server,
