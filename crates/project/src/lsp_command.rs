--- conflicted
+++ resolved
@@ -11,15 +11,7 @@
     range_from_lsp, range_to_lsp, Anchor, Bias, Buffer, BufferSnapshot, CachedLspAdapter, CharKind,
     OffsetRangeExt, PointUtf16, ToOffset, ToPointUtf16, Transaction, Unclipped,
 };
-<<<<<<< HEAD
-use lsp::{CompletionListItemDefaultsEditRange, DocumentHighlightKind, LanguageServer, LanguageServerId, LinkedEditingRangeServerCapabilities, OneOf, ServerCapabilities, SignatureHelp};
-=======
-use lsp::{
-    CompletionContext, CompletionListItemDefaultsEditRange, CompletionTriggerKind,
-    DocumentHighlightKind, LanguageServer, LanguageServerId, LinkedEditingRangeServerCapabilities,
-    OneOf, ServerCapabilities,
-};
->>>>>>> 85acc2be
+use lsp::{CompletionContext, CompletionListItemDefaultsEditRange, CompletionTriggerKind, DocumentHighlightKind, LanguageServer, LanguageServerId, LinkedEditingRangeServerCapabilities, OneOf, ServerCapabilities, SignatureHelp};
 use std::{cmp::Reverse, ops::Range, path::Path, sync::Arc};
 use clock::Global;
 use lsp::request::Request;
@@ -1246,15 +1238,15 @@
         _: &Arc<LanguageServer>,
         _: &AppContext
     ) -> <Self::LspRequest as Request>::Params {
-        let url_result = lsp::Url::from_file_path(path);
-        if url_result.is_err() {
+        let uri_result = lsp::Uri::from_file_path(path);
+        if uri_result.is_err() {
             log::error!("an invalid file path has been specified");
         }
 
         lsp::SignatureHelpParams {
             context: None,
             text_document_position_params: lsp::TextDocumentPositionParams {
-                text_document: lsp::TextDocumentIdentifier { uri: url_result.expect("invalid file path") },
+                text_document: lsp::TextDocumentIdentifier { uri: uri_result.expect("invalid file path").into() },
                 position: point_to_lsp(self.position),
             },
             work_done_progress_params: Default::default(),
