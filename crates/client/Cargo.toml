--- conflicted
+++ resolved
@@ -41,12 +41,8 @@
 thiserror.workspace = true
 time.workspace = true
 tiny_http = "0.8"
-<<<<<<< HEAD
 uuid.workspace = true
-=======
->>>>>>> 55d2b9b3
 url = "2.2"
-uuid = { version = "1.1.2", features = ["v4"] }
 
 [dev-dependencies]
 collections = { path = "../collections", features = ["test-support"] }
