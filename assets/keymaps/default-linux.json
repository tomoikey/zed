[
  // Standard Linux bindings
  {
    "bindings": {
      "up": "menu::SelectPrev",
      "shift-tab": "menu::SelectPrev",
      "home": "menu::SelectFirst",
      "pageup": "menu::SelectFirst",
      "shift-pageup": "menu::SelectFirst",
      "ctrl-p": "menu::SelectPrev",
      "down": "menu::SelectNext",
      "tab": "menu::SelectNext",
      "end": "menu::SelectLast",
      "pagedown": "menu::SelectLast",
      "shift-pagedown": "menu::SelectFirst",
      "ctrl-n": "menu::SelectNext",
      "enter": "menu::Confirm",
      "ctrl-enter": "menu::SecondaryConfirm",
      "escape": "menu::Cancel",
      "ctrl-escape": "menu::Cancel",
      "ctrl-c": "menu::Cancel",
      "shift-enter": "picker::UseSelectedQuery",
      "alt-enter": ["picker::ConfirmInput", { "secondary": false }],
      "ctrl-alt-enter": ["picker::ConfirmInput", { "secondary": true }],
      "ctrl-shift-w": "workspace::CloseWindow",
      "shift-escape": "workspace::ToggleZoom",
      "ctrl-o": "workspace::Open",
      "ctrl-=": "zed::IncreaseBufferFontSize",
      "ctrl-+": "zed::IncreaseBufferFontSize",
      "ctrl--": "zed::DecreaseBufferFontSize",
      "ctrl-0": "zed::ResetBufferFontSize",
      "ctrl-,": "zed::OpenSettings",
      "ctrl-q": "zed::Quit",
      "f11": "zed::ToggleFullScreen"
    }
  },
  {
    "context": "Editor",
    "bindings": {
      "escape": "editor::Cancel",
      "backspace": "editor::Backspace",
      "shift-backspace": "editor::Backspace",
      "delete": "editor::Delete",
      "ctrl-d": "editor::Delete",
      "tab": "editor::Tab",
      "shift-tab": "editor::TabPrev",
      "ctrl-k": "editor::CutToEndOfLine",
      // "ctrl-t": "editor::Transpose",
      "ctrl-backspace": "editor::DeleteToPreviousWordStart",
      "ctrl-delete": "editor::DeleteToNextWordEnd",
      "shift-delete": "editor::Cut",
      "ctrl-x": "editor::Cut",
      "ctrl-insert": "editor::Copy",
      "ctrl-c": "editor::Copy",
      "shift-insert": "editor::Paste",
      "ctrl-v": "editor::Paste",
      "ctrl-y": "editor::Redo",
      "ctrl-z": "editor::Undo",
      "ctrl-shift-z": "editor::Redo",
      "up": "editor::MoveUp",
      "ctrl-up": "editor::LineUp",
      "ctrl-down": "editor::LineDown",
      "pageup": "editor::MovePageUp",
      "alt-pageup": "editor::PageUp",
      "shift-pageup": "editor::SelectPageUp",
      "home": "editor::MoveToBeginningOfLine",
      "down": "editor::MoveDown",
      "pagedown": "editor::MovePageDown",
      "alt-pagedown": "editor::PageDown",
      "shift-pagedown": "editor::SelectPageDown",
      "end": "editor::MoveToEndOfLine",
      "left": "editor::MoveLeft",
      "right": "editor::MoveRight",
      "ctrl-left": "editor::MoveToPreviousWordStart",
      "ctrl-right": "editor::MoveToNextWordEnd",
      "ctrl-home": "editor::MoveToBeginning",
      "ctrl-end": "editor::MoveToEnd",
      "shift-up": "editor::SelectUp",
      "shift-down": "editor::SelectDown",
      "shift-left": "editor::SelectLeft",
      "shift-right": "editor::SelectRight",
      "ctrl-shift-left": "editor::SelectToPreviousWordStart",
      "ctrl-shift-right": "editor::SelectToNextWordEnd",
      "ctrl-shift-up": "editor::AddSelectionAbove",
      "ctrl-shift-down": "editor::AddSelectionBelow",
      "ctrl-shift-home": "editor::SelectToBeginning",
      "ctrl-shift-end": "editor::SelectToEnd",
      "ctrl-a": "editor::SelectAll",
      "ctrl-l": "editor::SelectLine",
      "ctrl-shift-i": "editor::Format",
      // "cmd-shift-left": ["editor::SelectToBeginningOfLine", {"stop_at_soft_wraps": true }],
      "shift-home": ["editor::SelectToBeginningOfLine", { "stop_at_soft_wraps": true }],
      // "ctrl-shift-a": ["editor::SelectToBeginningOfLine", { "stop_at_soft_wraps": true }],
      // "cmd-shift-right": ["editor::SelectToEndOfLine", { "stop_at_soft_wraps": true }],
      "shift-end": ["editor::SelectToEndOfLine", { "stop_at_soft_wraps": true }],
      // "ctrl-shift-e": ["editor::SelectToEndOfLine", { "stop_at_soft_wraps": true }],
      // "alt-v": ["editor::MovePageUp", { "center_cursor": true }],
      "ctrl-alt-space": "editor::ShowCharacterPalette",
      "ctrl-;": "editor::ToggleLineNumbers",
      "ctrl-k ctrl-r": "editor::RevertSelectedHunks",
      "ctrl-'": "editor::ToggleHunkDiff",
      "ctrl-\"": "editor::ExpandAllHunkDiffs",
<<<<<<< HEAD
      "ctrl-alt-g b": "editor::ToggleGitBlame",
      "ctrl-i": "editor::ShowSignatureHelp"
=======
      "alt-g b": "editor::ToggleGitBlame"
>>>>>>> 68b5ea4e
    }
  },
  {
    "context": "Editor && mode == full",
    "bindings": {
      "enter": "editor::Newline",
      "shift-enter": "editor::Newline",
      "ctrl-shift-enter": "editor::NewlineBelow",
      "ctrl-enter": "editor::NewlineAbove",
      "alt-z": "editor::ToggleSoftWrap",
      "ctrl-f": "buffer_search::Deploy",
      "ctrl-h": ["buffer_search::Deploy", { "replace_enabled": true }],
      // "cmd-e": ["buffer_search::Deploy", { "focus": false }],
      "ctrl->": "assistant::QuoteSelection",
      "ctrl-<": "assistant::InsertIntoEditor",
      "ctrl-alt-e": "editor::SelectEnclosingSymbol"
    }
  },
  {
    "context": "Editor && mode == full && inline_completion",
    "bindings": {
      "alt-]": "editor::NextInlineCompletion",
      "alt-[": "editor::PreviousInlineCompletion",
      "alt-right": "editor::AcceptPartialInlineCompletion"
    }
  },
  {
    "context": "Editor && !inline_completion",
    "bindings": {
      "alt-\\": "editor::ShowInlineCompletion"
    }
  },
  {
    "context": "Editor && mode == auto_height",
    "bindings": {
      "ctrl-enter": "editor::Newline",
      "shift-enter": "editor::Newline",
      "ctrl-shift-enter": "editor::NewlineBelow"
    }
  },
  {
    "context": "Markdown",
    "bindings": {
      "ctrl-c": "markdown::Copy"
    }
  },
  {
    "context": "AssistantPanel",
    "bindings": {
      "ctrl-g": "search::SelectNextMatch",
      "ctrl-shift-g": "search::SelectPrevMatch",
      "alt-m": "assistant::ToggleModelSelector"
    }
  },
  {
    "context": "PromptLibrary",
    "bindings": {
      "ctrl-n": "prompt_library::NewPrompt",
      "ctrl-shift-s": "prompt_library::ToggleDefaultPrompt"
    }
  },
  {
    "context": "BufferSearchBar",
    "bindings": {
      "escape": "buffer_search::Dismiss",
      "tab": "buffer_search::FocusEditor",
      "enter": "search::SelectNextMatch",
      "shift-enter": "search::SelectPrevMatch",
      "alt-enter": "search::SelectAllMatches",
      "ctrl-f": "search::FocusSearch",
      "ctrl-h": "search::ToggleReplace",
      "ctrl-l": "search::ToggleSelection"
    }
  },
  {
    "context": "BufferSearchBar && in_replace",
    "bindings": {
      "enter": "search::ReplaceNext",
      "ctrl-enter": "search::ReplaceAll"
    }
  },
  {
    "context": "BufferSearchBar && !in_replace > Editor",
    "bindings": {
      "up": "search::PreviousHistoryQuery",
      "down": "search::NextHistoryQuery"
    }
  },
  {
    "context": "ProjectSearchBar",
    "bindings": {
      "escape": "project_search::ToggleFocus",
      "ctrl-shift-f": "search::FocusSearch",
      "ctrl-shift-h": "search::ToggleReplace",
      "alt-ctrl-g": "search::ToggleRegex",
      "alt-ctrl-x": "search::ToggleRegex"
    }
  },
  {
    "context": "ProjectSearchBar > Editor",
    "bindings": {
      "up": "search::PreviousHistoryQuery",
      "down": "search::NextHistoryQuery"
    }
  },
  {
    "context": "ProjectSearchBar && in_replace",
    "bindings": {
      "enter": "search::ReplaceNext",
      "ctrl-alt-enter": "search::ReplaceAll"
    }
  },
  {
    "context": "ProjectSearchView",
    "bindings": {
      "escape": "project_search::ToggleFocus",
      "ctrl-shift-h": "search::ToggleReplace",
      "alt-ctrl-g": "search::ToggleRegex",
      "alt-ctrl-x": "search::ToggleRegex"
    }
  },
  {
    "context": "Pane",
    "bindings": {
      "ctrl-pageup": "pane::ActivatePrevItem",
      "ctrl-pagedown": "pane::ActivateNextItem",
      "ctrl-w": "pane::CloseActiveItem",
      "ctrl-f4": "pane::CloseActiveItem",
      "alt-ctrl-t": "pane::CloseInactiveItems",
      "alt-ctrl-shift-w": "workspace::CloseInactiveTabsAndPanes",
      "ctrl-k u": "pane::CloseCleanItems",
      "ctrl-k w": "pane::CloseAllItems",
      "ctrl-shift-f": "project_search::ToggleFocus",
      "ctrl-alt-g": "search::SelectNextMatch",
      "ctrl-alt-shift-g": "search::SelectPrevMatch",
      "ctrl-alt-shift-h": "search::ToggleReplace",
      "ctrl-alt-shift-l": "search::ToggleSelection",
      "alt-enter": "search::SelectAllMatches",
      "alt-c": "search::ToggleCaseSensitive",
      "alt-w": "search::ToggleWholeWord",
      "alt-r": "search::ToggleRegex",
      "alt-ctrl-f": "project_search::ToggleFilters",
      "ctrl-alt-shift-r": "search::ToggleRegex",
      "ctrl-alt-shift-x": "search::ToggleRegex"
    }
  },
  {
    "context": "Terminal",
    "bindings": {
      "ctrl-w": ["terminal::SendKeystroke", "ctrl-w"],
      "ctrl-e": ["terminal::SendKeystroke", "ctrl-e"]
    }
  },
  // Bindings from VS Code
  {
    "context": "Editor",
    "bindings": {
      "ctrl-[": "editor::Outdent",
      "ctrl-]": "editor::Indent",
      "shift-alt-up": "editor::AddSelectionAbove",
      "shift-alt-down": "editor::AddSelectionBelow",
      "ctrl-shift-k": "editor::DeleteLine",
      "alt-up": "editor::MoveLineUp",
      "alt-down": "editor::MoveLineDown",
      "ctrl-alt-shift-up": "editor::DuplicateLineUp",
      "ctrl-alt-shift-down": "editor::DuplicateLineDown",
      "ctrl-shift-left": "editor::SelectToPreviousWordStart",
      "ctrl-shift-right": "editor::SelectToNextWordEnd",
      "ctrl-shift-up": "editor::SelectLargerSyntaxNode", //todo(linux) tmp keybinding
      "ctrl-shift-down": "editor::SelectSmallerSyntaxNode", //todo(linux) tmp keybinding
      "ctrl-d": ["editor::SelectNext", { "replace_newest": false }],
      "ctrl-shift-l": "editor::SelectAllMatches",
      "ctrl-shift-d": ["editor::SelectPrevious", { "replace_newest": false }],
      "ctrl-k ctrl-d": ["editor::SelectNext", { "replace_newest": true }],
      "ctrl-k ctrl-shift-d": ["editor::SelectPrevious", { "replace_newest": true }],
      "ctrl-k ctrl-i": "editor::Hover",
      "ctrl-/": ["editor::ToggleComments", { "advance_downwards": false }],
      "ctrl-u": "editor::UndoSelection",
      "ctrl-shift-u": "editor::RedoSelection",
      "f8": "editor::GoToDiagnostic",
      "shift-f8": "editor::GoToPrevDiagnostic",
      "f2": "editor::Rename",
      "f12": "editor::GoToDefinition",
      "alt-f12": "editor::GoToDefinitionSplit",
      "ctrl-shift-f10": "editor::GoToDefinitionSplit",
      "ctrl-f12": "editor::GoToTypeDefinition",
      "shift-f12": "editor::GoToImplementation",
      "alt-ctrl-f12": "editor::GoToTypeDefinitionSplit",
      "alt-shift-f12": "editor::FindAllReferences",
      "ctrl-m": "editor::MoveToEnclosingBracket",
      "ctrl-shift-\\": "editor::MoveToEnclosingBracket",
      "ctrl-shift-[": "editor::Fold",
      "ctrl-shift-]": "editor::UnfoldLines",
      "ctrl-space": "editor::ShowCompletions",
      "ctrl-.": "editor::ToggleCodeActions",
      "alt-ctrl-r": "editor::RevealInFileManager",
      "ctrl-k r": "editor::RevealInFileManager",
      "ctrl-k p": "editor::CopyPath",
      "ctrl-\\": "pane::SplitRight",
      "ctrl-k v": "markdown::OpenPreviewToTheSide",
      "ctrl-shift-v": "markdown::OpenPreview",
      "ctrl-alt-shift-c": "editor::DisplayCursorNames"
    }
  },
  {
    "context": "Editor && mode == full",
    "bindings": {
      "ctrl-shift-o": "outline::Toggle",
      "ctrl-g": "go_to_line::Toggle"
    }
  },
  {
    "context": "Pane",
    "bindings": {
      "alt-1": ["pane::ActivateItem", 0],
      "alt-2": ["pane::ActivateItem", 1],
      "alt-3": ["pane::ActivateItem", 2],
      "alt-4": ["pane::ActivateItem", 3],
      "alt-5": ["pane::ActivateItem", 4],
      "alt-6": ["pane::ActivateItem", 5],
      "alt-7": ["pane::ActivateItem", 6],
      "alt-8": ["pane::ActivateItem", 7],
      "alt-9": ["pane::ActivateItem", 8],
      "alt-0": "pane::ActivateLastItem",
      "ctrl-alt--": "pane::GoBack",
      "ctrl-alt-shift--": "pane::GoForward",
      "ctrl-shift-t": "pane::ReopenClosedItem",
      "f3": "search::SelectNextMatch",
      "shift-f3": "search::SelectPrevMatch",
      "ctrl-shift-f": "project_search::ToggleFocus"
    }
  },
  {
    "context": "Workspace",
    "bindings": {
      // Change the default action on `menu::Confirm` by setting the parameter
      // "alt-ctrl-o": ["projects::OpenRecent", { "create_new_window": true }],
      "alt-ctrl-o": "projects::OpenRecent",
      "alt-ctrl-shift-b": "branches::OpenRecent",
      "ctrl-~": "workspace::NewTerminal",
      "ctrl-s": "workspace::Save",
      "ctrl-k s": "workspace::SaveWithoutFormat",
      "ctrl-shift-s": "workspace::SaveAs",
      "ctrl-n": "workspace::NewFile",
      "ctrl-shift-n": "workspace::NewWindow",
      "ctrl-`": "terminal_panel::ToggleFocus",
      "alt-1": ["workspace::ActivatePane", 0],
      "alt-2": ["workspace::ActivatePane", 1],
      "alt-3": ["workspace::ActivatePane", 2],
      "alt-4": ["workspace::ActivatePane", 3],
      "alt-5": ["workspace::ActivatePane", 4],
      "alt-6": ["workspace::ActivatePane", 5],
      "alt-7": ["workspace::ActivatePane", 6],
      "alt-8": ["workspace::ActivatePane", 7],
      "alt-9": ["workspace::ActivatePane", 8],
      "ctrl-alt-b": "workspace::ToggleLeftDock",
      "ctrl-b": "workspace::ToggleLeftDock",
      "ctrl-j": "workspace::ToggleBottomDock",
      "ctrl-alt-y": "workspace::CloseAllDocks",
      "ctrl-shift-f": "pane::DeploySearch",
      "ctrl-shift-h": ["pane::DeploySearch", { "replace_enabled": true }],
      "ctrl-k ctrl-s": "zed::OpenKeymap",
      "ctrl-k ctrl-t": "theme_selector::Toggle",
      "ctrl-t": "project_symbols::Toggle",
      "ctrl-p": "file_finder::Toggle",
      "ctrl-tab": "tab_switcher::Toggle",
      "ctrl-shift-tab": ["tab_switcher::Toggle", { "select_last": true }],
      "ctrl-e": "file_finder::Toggle",
      "ctrl-shift-p": "command_palette::Toggle",
      "f1": "command_palette::Toggle",
      "ctrl-shift-m": "diagnostics::Deploy",
      "ctrl-shift-e": "project_panel::ToggleFocus",
      "ctrl-shift-b": "outline_panel::ToggleFocus",
      "ctrl-?": "assistant::ToggleFocus",
      "ctrl-alt-s": "workspace::SaveAll",
      "ctrl-k m": "language_selector::Toggle",
      "escape": "workspace::Unfollow",
      "ctrl-k ctrl-left": ["workspace::ActivatePaneInDirection", "Left"],
      "ctrl-k ctrl-right": ["workspace::ActivatePaneInDirection", "Right"],
      "ctrl-k ctrl-up": ["workspace::ActivatePaneInDirection", "Up"],
      "ctrl-k ctrl-down": ["workspace::ActivatePaneInDirection", "Down"],
      "ctrl-k shift-left": ["workspace::SwapPaneInDirection", "Left"],
      "ctrl-k shift-right": ["workspace::SwapPaneInDirection", "Right"],
      "ctrl-k shift-up": ["workspace::SwapPaneInDirection", "Up"],
      "ctrl-k shift-down": ["workspace::SwapPaneInDirection", "Down"],
      "ctrl-shift-x": "zed::Extensions",
      "alt-t": "task::Rerun",
      "alt-shift-t": "task::Spawn"
    }
  },
  // Bindings from Sublime Text
  {
    "context": "Editor",
    "bindings": {
      "ctrl-shift-k": "editor::DeleteLine",
      "ctrl-shift-d": "editor::DuplicateLineDown",
      "ctrl-j": "editor::JoinLines",
      "ctrl-alt-backspace": "editor::DeleteToPreviousSubwordStart",
      "ctrl-alt-h": "editor::DeleteToPreviousSubwordStart",
      "ctrl-alt-delete": "editor::DeleteToNextSubwordEnd",
      "ctrl-alt-d": "editor::DeleteToNextSubwordEnd",
      "ctrl-alt-left": "editor::MoveToPreviousSubwordStart",
      // "ctrl-alt-b": "editor::MoveToPreviousSubwordStart",
      "ctrl-alt-right": "editor::MoveToNextSubwordEnd",
      "ctrl-alt-f": "editor::MoveToNextSubwordEnd",
      "ctrl-alt-shift-left": "editor::SelectToPreviousSubwordStart",
      "ctrl-alt-shift-b": "editor::SelectToPreviousSubwordStart",
      "ctrl-alt-shift-right": "editor::SelectToNextSubwordEnd",
      "ctrl-alt-shift-f": "editor::SelectToNextSubwordEnd"
    }
  },
  // Bindings from Atom
  {
    "context": "Pane",
    "bindings": {
      "ctrl-k up": "pane::SplitUp",
      "ctrl-k down": "pane::SplitDown",
      "ctrl-k left": "pane::SplitLeft",
      "ctrl-k right": "pane::SplitRight"
    }
  },
  // Bindings that should be unified with bindings for more general actions
  {
    "context": "Editor && renaming",
    "bindings": {
      "enter": "editor::ConfirmRename"
    }
  },
  {
    "context": "Editor && showing_completions",
    "bindings": {
      "enter": "editor::ConfirmCompletion",
      "tab": "editor::ConfirmCompletion"
    }
  },
  {
    "context": "Editor && inline_completion && !showing_completions",
    "bindings": {
      "tab": "editor::AcceptInlineCompletion"
    }
  },
  {
    "context": "Editor && showing_code_actions",
    "bindings": {
      "enter": "editor::ConfirmCodeAction"
    }
  },
  {
    "context": "Editor && (showing_code_actions || showing_completions)",
    "bindings": {
      "up": "editor::ContextMenuPrev",
      "ctrl-p": "editor::ContextMenuPrev",
      "down": "editor::ContextMenuNext",
      "ctrl-n": "editor::ContextMenuNext",
      "pageup": "editor::ContextMenuFirst",
      "pagedown": "editor::ContextMenuLast"
    }
  },
  // Custom bindings
  {
    "bindings": {
      "ctrl-alt-shift-f": "workspace::FollowNextCollaborator",
      // TODO: Move this to a dock open action
      "ctrl-shift-c": "collab_panel::ToggleFocus",
      "ctrl-alt-i": "zed::DebugElements",
      "ctrl-:": "editor::ToggleInlayHints"
    }
  },
  {
    "context": "Editor && mode == full",
    "bindings": {
      "alt-enter": "editor::OpenExcerpts",
      "shift-enter": "editor::ExpandExcerpts",
      "ctrl-k enter": "editor::OpenExcerptsSplit",
      "ctrl-f8": "editor::GoToHunk",
      "ctrl-shift-f8": "editor::GoToPrevHunk",
      "ctrl-enter": "assistant::InlineAssist"
    }
  },
  {
    "context": "ContextEditor > Editor",
    "bindings": {
      "ctrl-enter": "assistant::Assist",
      "ctrl-s": "workspace::Save",
      "ctrl->": "assistant::QuoteSelection",
      "ctrl-<": "assistant::InsertIntoEditor",
      "shift-enter": "assistant::Split",
      "ctrl-r": "assistant::CycleMessageRole",
      "enter": "assistant::ConfirmCommand",
      "alt-enter": "editor::Newline"
    }
  },
  {
    "context": "ProjectSearchBar && !in_replace",
    "bindings": {
      "ctrl-enter": "project_search::SearchInNew"
    }
  },
  {
    "context": "OutlinePanel",
    "bindings": {
      "escape": "menu::Cancel",
      "left": "outline_panel::CollapseSelectedEntry",
      "right": "outline_panel::ExpandSelectedEntry",
      "ctrl-alt-c": "outline_panel::CopyPath",
      "alt-ctrl-shift-c": "outline_panel::CopyRelativePath",
      "alt-ctrl-r": "outline_panel::RevealInFileManager",
      "space": "outline_panel::Open",
      "shift-down": "menu::SelectNext",
      "shift-up": "menu::SelectPrev"
    }
  },
  {
    "context": "ProjectPanel",
    "bindings": {
      "left": "project_panel::CollapseSelectedEntry",
      "right": "project_panel::ExpandSelectedEntry",
      "ctrl-n": "project_panel::NewFile",
      "alt-ctrl-n": "project_panel::NewDirectory",
      "ctrl-x": "project_panel::Cut",
      "ctrl-c": "project_panel::Copy",
      "ctrl-insert": "project_panel::Copy",
      "ctrl-v": "project_panel::Paste",
      "shift-insert": "project_panel::Paste",
      "ctrl-alt-c": "project_panel::CopyPath",
      "alt-ctrl-shift-c": "project_panel::CopyRelativePath",
      "f2": "project_panel::Rename",
      "enter": "project_panel::Rename",
      "backspace": ["project_panel::Trash", { "skip_prompt": false }],
      "shift-delete": ["project_panel::Delete", { "skip_prompt": false }],
      "delete": ["project_panel::Trash", { "skip_prompt": false }],
      "ctrl-backspace": ["project_panel::Delete", { "skip_prompt": false }],
      "ctrl-delete": ["project_panel::Delete", { "skip_prompt": false }],
      "alt-ctrl-r": "project_panel::RevealInFileManager",
      "alt-shift-f": "project_panel::NewSearchInDirectory",
      "shift-down": "menu::SelectNext",
      "shift-up": "menu::SelectPrev",
      "escape": "menu::Cancel"
    }
  },
  {
    "context": "ProjectPanel && not_editing",
    "bindings": {
      "space": "project_panel::Open"
    }
  },
  {
    "context": "CollabPanel && not_editing",
    "bindings": {
      "ctrl-backspace": "collab_panel::Remove",
      "space": "menu::Confirm"
    }
  },
  {
    "context": "(CollabPanel && editing) > Editor",
    "bindings": {
      "space": "collab_panel::InsertSpace"
    }
  },
  {
    "context": "ChannelModal",
    "bindings": {
      "tab": "channel_modal::ToggleMode"
    }
  },
  {
    "context": "ChannelModal > Picker > Editor",
    "bindings": {
      "tab": "channel_modal::ToggleMode"
    }
  },
  {
    "context": "FileFinder",
    "bindings": { "ctrl-shift-p": "file_finder::SelectPrev" }
  },
  {
    "context": "TabSwitcher",
    "bindings": {
      "ctrl-up": "menu::SelectPrev",
      "ctrl-down": "menu::SelectNext",
      "ctrl-shift-tab": "menu::SelectPrev",
      "ctrl-backspace": "tab_switcher::CloseSelectedItem"
    }
  },
  {
    "context": "Terminal",
    "bindings": {
      "ctrl-alt-space": "terminal::ShowCharacterPalette",
      "shift-ctrl-c": "terminal::Copy",
      "ctrl-insert": "terminal::Copy",
      "shift-ctrl-v": "terminal::Paste",
      "shift-insert": "terminal::Paste",
      "ctrl-enter": "assistant::InlineAssist",
      "up": ["terminal::SendKeystroke", "up"],
      "pageup": ["terminal::SendKeystroke", "pageup"],
      "down": ["terminal::SendKeystroke", "down"],
      "pagedown": ["terminal::SendKeystroke", "pagedown"],
      "escape": ["terminal::SendKeystroke", "escape"],
      "enter": ["terminal::SendKeystroke", "enter"],
      "ctrl-c": ["terminal::SendKeystroke", "ctrl-c"],
      "shift-pageup": "terminal::ScrollPageUp",
      "shift-pagedown": "terminal::ScrollPageDown",
      "shift-up": "terminal::ScrollLineUp",
      "shift-down": "terminal::ScrollLineDown",
      "shift-home": "terminal::ScrollToTop",
      "shift-end": "terminal::ScrollToBottom"
    }
  }
]<|MERGE_RESOLUTION|>--- conflicted
+++ resolved
@@ -100,12 +100,9 @@
       "ctrl-k ctrl-r": "editor::RevertSelectedHunks",
       "ctrl-'": "editor::ToggleHunkDiff",
       "ctrl-\"": "editor::ExpandAllHunkDiffs",
-<<<<<<< HEAD
       "ctrl-alt-g b": "editor::ToggleGitBlame",
-      "ctrl-i": "editor::ShowSignatureHelp"
-=======
+      "ctrl-i": "editor::ShowSignatureHelp",
       "alt-g b": "editor::ToggleGitBlame"
->>>>>>> 68b5ea4e
     }
   },
   {
